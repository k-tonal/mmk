--- conflicted
+++ resolved
@@ -29,13 +29,8 @@
     return str(root)
 
 
-<<<<<<< HEAD
-def test_file_walker(audio_tree):
-    walker = FileWalker('audio', items=audio_tree)
-=======
 def test_audio_file_walker(audio_tree):
     walker = FileWalker('audio', sources=audio_tree)
->>>>>>> 24788684
     assert len(list(walker)) == 4
     walker = FileWalker('audio', sources=[audio_tree + "/dir2/test1.wav",
                                           audio_tree + "/dir1/test4.notaudio"])
